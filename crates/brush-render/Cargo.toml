[package]
name = "brush-render"
edition.workspace = true
version.workspace = true
readme.workspace = true
license.workspace = true

# See more keys and their definitions at https://doc.rust-lang.org/cargo/reference/manifest.html
[dependencies]
anyhow.workspace = true
assert_approx_eq.workspace = true
brush-kernel = { version = "0.1.0", path = "../brush-kernel" }
brush-prefix-sum = { version = "0.1.0", path = "../brush-prefix-sum" }
brush-sort = { version = "0.1.0", path = "../brush-sort" }
burn.workspace = true
burn-wgpu.workspace = true
burn-jit.workspace = true
bytemuck.workspace = true
glam.workspace = true
image.workspace = true
naga_oil.workspace = true
safetensors.workspace = true
tracing.workspace = true
naga.workspace = true
<<<<<<< HEAD
log.workspace = true
=======
serde.workspace = true
>>>>>>> d27d863c

[build-dependencies]
brush-wgsl.path = "../brush-wgsl"
miette.workspace = true

[dev-dependencies]
rerun.workspace = true
brush-rerun.path = "../brush-rerun"
divan = "0.1.14"

[[bench]]
name = "render_bench"
harness = false<|MERGE_RESOLUTION|>--- conflicted
+++ resolved
@@ -22,11 +22,8 @@
 safetensors.workspace = true
 tracing.workspace = true
 naga.workspace = true
-<<<<<<< HEAD
 log.workspace = true
-=======
 serde.workspace = true
->>>>>>> d27d863c
 
 [build-dependencies]
 brush-wgsl.path = "../brush-wgsl"
